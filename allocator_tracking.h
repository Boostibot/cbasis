--- conflicted
+++ resolved
@@ -154,22 +154,13 @@
                 *offset = (uint64_t) new_allocation - (uint64_t) new_block_ptr;
             }
 
-<<<<<<< HEAD
-            new_block_ptr->is_offset = is_offset;
-=======
             new_block_ptr->is_offset = is_offset; 
->>>>>>> e4d45098
             #ifdef __GNUC__
                 #pragma GCC diagnostic push
                 #pragma GCC diagnostic ignored "-Wconversion"
             #endif
-<<<<<<< HEAD
-            new_block_ptr->align = (u64) align; 
-            new_block_ptr->size = (u64) new_size; 
-=======
             new_block_ptr->align = (uint64_t) align; 
             new_block_ptr->size = (uint64_t) new_size; 
->>>>>>> e4d45098
             #ifdef __GNUC__
                 #pragma GCC diagnostic pop
             #endif
